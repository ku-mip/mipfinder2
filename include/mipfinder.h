--- conflicted
+++ resolved
@@ -245,9 +245,6 @@
 	class Mipfinder
 	{
 	public:
-<<<<<<< HEAD
-		struct HomologyParameters
-=======
 		struct ClassifiedMicroproteins
 		{
 			mipfinder::protein::ProteinList single_copy;
@@ -256,7 +253,6 @@
 		};
 
 		struct HmmerParameters
->>>>>>> 727f36c5
 		{
 			double homologue_bitscore_cutoff;
 			double ancestor_bitscore_cutoff;
@@ -309,7 +305,6 @@
 		//void writeOutput(std::string filename);
 
 	private:
-<<<<<<< HEAD
 
 
 		std::filesystem::path configuration_file;
@@ -324,10 +319,6 @@
 
 
 
-=======
-		std::filesystem::path configuration_file;
-		Configuration configuration;
->>>>>>> 727f36c5
 
 
 
@@ -343,11 +334,7 @@
 		//@Return - A struct containing single-copy and homologous microproteins, as well as a homology relationship table
 		//for the homologous microproteins.
 		template <typename T>
-<<<<<<< HEAD
 		requires std::ranges::range<T> && requires (typename std::ranges::range_value_t<T> t)
-=======
-		requires std::ranges::range<T>&& requires (typename std::ranges::range_value_t<T> t)
->>>>>>> 727f36c5
 		{
 			{ t.sequence().length() } -> std::convertible_to<std::size_t>;
 			{ t.identifier().to_string() } -> std::convertible_to<std::string>;
@@ -367,32 +354,6 @@
 				throw std::runtime_error("After filtering the proteome by length, no potential microProteins were found in the proteome. Stopping mipfinder.");
 			}
 
-<<<<<<< HEAD
-			//Find homologous microproteins
-			std::vector<std::string> homology_search_parameters = "--mx " + configuration.value("HMMER", "matrix");
-			detail::compareMicroproteinsToMicroproteins(potential_microproteins, homology_search_output);
-=======
-			//Find homologous microproteins 
-			detail::compareMicroproteinsToMicroproteins(potential_microproteins, hmmer_params, homology_search_output);
->>>>>>> 727f36c5
-			//Filter out all microprotein homology results below bitscore_cutoff as these do not denote real
-			//homologous relationships
-			auto microprotein_homology_results = mipfinder::homology::parseResultsFile(homology_search_output);
-			const double lowest_allowed_microprotein_homology_bitscore = configuration.value("HMMER", "homologue_bitscore_cutoff");
-			auto strong_homologous_matches = mipfinder::homology::filterByBitscore(microprotein_homology_results, lowest_allowed_microprotein_homology_bitscore);
-
-			//Filter out microproteins with more than @maximum_homologues_allowed homologues. This
-			//ensures that we do not pick up large protein families that may contribute to false-positives
-			//due to these microproteins containing domains that are very common, e.g. zinc fingers
-			const auto& maximum_allowed_homologues_per_microprotein = configuration.value("MIP", "maximum_homologues");
-			auto no_large_protein_families = mipfinder::homology::keepTopHomologues(strong_homologous_matches, maximum_allowed_homologues_per_microprotein);
-
-			LOG(DEBUG) << "Exiting filterProteinsByLength()";
-			return detail::classifyMicroproteins(potential_microproteins, no_large_protein_families);
-		}
-<<<<<<< HEAD
-=======
-
 		//struct FolderParameters
 		//{
 		//	std::filesystem::path results_folder;
@@ -401,13 +362,15 @@
 		//	std::filesystem::path homologue_folder;
 		//};
 
-		//HmmerParameters m_hmmer_parameters;
-		//FileParamaters m_file_parameters;
-		//RunParameters m_run_parameters;
-
-		/* All folders that mipfinder needs to run properly */
-		//std::filesystem::path m_results_folder;
->>>>>>> 727f36c5
+			//Filter out microproteins with more than @maximum_homologues_allowed homologues. This
+			//ensures that we do not pick up large protein families that may contribute to false-positives
+			//due to these microproteins containing domains that are very common, e.g. zinc fingers
+			const auto& maximum_allowed_homologues_per_microprotein = configuration.value("MIP", "maximum_homologues");
+			auto no_large_protein_families = mipfinder::homology::keepTopHomologues(strong_homologous_matches, maximum_allowed_homologues_per_microprotein);
+
+			LOG(DEBUG) << "Exiting filterProteinsByLength()";
+			return detail::classifyMicroproteins(potential_microproteins, no_large_protein_families);
+		}
 
 		//Creates all necessary results folder to run mipfinder v2.0
 		void createFolders();
